--- conflicted
+++ resolved
@@ -171,11 +171,7 @@
                 <span className="text-2xl">💪</span>
               </div>
               <div>
-<<<<<<< HEAD
-                <div className="font-medium text-gray-900">Track exercise and measure overall progress</div>
-=======
                 <div className="font-medium text-gray-900">Track your exercise & build healthy habits</div>
->>>>>>> 9b15956c
               </div>
             </div>
           </div>
